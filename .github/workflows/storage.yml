name: storage

on:
  pull_request:
    paths:
    - 'FirebaseStorage**'
    - 'FirebaseAuth/Interop/*.h'
    - '.github/workflows/storage.yml'
    - 'scripts/**'
    # Rebuild on Ruby infrastructure changes.
    - 'Gemfile*'
  schedule:
    # Run every day at 12am (PST) - cron uses UTC times
    - cron:  '0 8 * * *'

concurrency:
    group: ${{ github.workflow }}-${{ github.head_ref || github.ref }}
    cancel-in-progress: true

jobs:
  storage:
    # Don't run on private repo unless it is a PR.
    if: (github.repository == 'Firebase/firebase-ios-sdk' && github.event_name == 'schedule') || github.event_name == 'pull_request'
    env:
      plist_secret: ${{ secrets.GHASecretsGPGPassphrase1 }}
    runs-on: macos-11
    steps:
    - uses: actions/checkout@v2
    - uses: mikehardy/buildcache-action@50738c6c77de7f34e66b870e4f8ede333b69d077
      with:
        cache_key: ${{ matrix.os }}
    - name: Setup Bundler
      run: scripts/setup_bundler.sh
    - name: Install Secret GoogleService-Info.plist
      run: scripts/decrypt_gha_secret.sh scripts/gha-encrypted/storage-db-plist.gpg \
          FirebaseStorage/Tests/Integration/Resources/GoogleService-Info.plist "$plist_secret"
    - name: Install Credentials.h
      run: scripts/decrypt_gha_secret.sh scripts/gha-encrypted/Storage/Credentials.h.gpg \
          FirebaseStorage/Tests/Integration/Credentials.h "$plist_secret"
    - name: Install Credentials.swift
      run: |
        scripts/decrypt_gha_secret.sh scripts/gha-encrypted/Storage/Credentials.swift.gpg \
          FirebaseStorageSwift/Tests/Integration/Credentials.swift "$plist_secret"
    - name: BuildAndTest # can be replaced with pod lib lint with CocoaPods 1.10
      run: ([ -z $plist_secret ] || scripts/third_party/travis/retry.sh scripts/build.sh Storage all)

  spm:
    # Don't run on private repo unless it is a PR.
    if: (github.repository == 'Firebase/firebase-ios-sdk' && github.event_name == 'schedule') || github.event_name == 'pull_request'
    runs-on: macos-11
    steps:
    - uses: actions/checkout@v2
    - uses: mikehardy/buildcache-action@50738c6c77de7f34e66b870e4f8ede333b69d077
      with:
        cache_key: ${{ matrix.os }}
    - name: Initialize xcodebuild
      run: scripts/setup_spm_tests.sh
    - name: Objective-C Unit Tests
      run: scripts/third_party/travis/retry.sh ./scripts/build.sh StorageUnit iOS spm
    - name: Swift Unit Tests
      run: scripts/third_party/travis/retry.sh ./scripts/build.sh FirebaseStorageUnit iOS spm

  spm-cron:
    # Don't run on private repo.
#    if: github.event_name == 'schedule' && github.repository == 'Firebase/firebase-ios-sdk'
    runs-on: macos-11
    strategy:
      matrix:
        target: [tvOS, macOS, catalyst, watchOS]
    steps:
    - uses: actions/checkout@v2
    - uses: mikehardy/buildcache-action@50738c6c77de7f34e66b870e4f8ede333b69d077
      with:
        cache_key: ${{ matrix.os }}
    - name: Initialize xcodebuild
      run: scripts/setup_spm_tests.sh
    - name: Unit Tests
      run: scripts/third_party/travis/retry.sh ./scripts/build.sh StorageUnit ${{ matrix.target }} spm

  catalyst:
    # Don't run on private repo unless it is a PR.
    if: (github.repository == 'Firebase/firebase-ios-sdk' && github.event_name == 'schedule') || github.event_name == 'pull_request'
    runs-on: macos-11
    steps:
    - uses: actions/checkout@v2
    - uses: mikehardy/buildcache-action@50738c6c77de7f34e66b870e4f8ede333b69d077
      with:
        cache_key: ${{ matrix.os }}
    - name: Setup Bundler
      run: scripts/setup_bundler.sh
    - name: Setup project and Build for Catalyst
      run: scripts/test_catalyst.sh FirebaseStorageObjC test FirebaseStorageObjC-Unit-unit

<<<<<<< HEAD
# TODO: Restore Quickstart when ported for Firebase 9.
  # quickstart:
  #   # Don't run on private repo unless it is a PR.
  #   if: (github.repository == 'Firebase/firebase-ios-sdk' && github.event_name == 'schedule') || github.event_name == 'pull_request'
  #   env:
  #     plist_secret: ${{ secrets.GHASecretsGPGPassphrase1 }}
  #     signin_secret: ${{ secrets.GHASecretsGPGPassphrase1 }}
  #   runs-on: macos-11
  #   steps:
  #   - uses: actions/checkout@v2
  #   - name: Setup quickstart
  #     run: scripts/setup_quickstart.sh storage
  #   - name: Install Secret GoogleService-Info.plist
  #     run: scripts/decrypt_gha_secret.sh scripts/gha-encrypted/qs-storage.plist.gpg \
  #         quickstart-ios/storage/GoogleService-Info.plist "$plist_secret"
  #   - name: Test objc quickstart
  #     run: ([ -z $plist_secret ] || scripts/third_party/travis/retry.sh scripts/test_quickstart.sh Storage true)
  #   - name: Test swift quickstart
  #     run: ([ -z $plist_secret ] || scripts/third_party/travis/retry.sh scripts/test_quickstart.sh Storage true swift)
=======
  quickstart:
    # Don't run on private repo unless it is a PR.
    if: (github.repository == 'Firebase/firebase-ios-sdk' && github.event_name == 'schedule') || github.event_name == 'pull_request'
    env:
      plist_secret: ${{ secrets.GHASecretsGPGPassphrase1 }}
      signin_secret: ${{ secrets.GHASecretsGPGPassphrase1 }}
      LEGACY: true
    runs-on: macos-11
    steps:
    - uses: actions/checkout@v2
    - name: Setup quickstart
      run: scripts/setup_quickstart.sh storage
    - name: Install Secret GoogleService-Info.plist
      run: scripts/decrypt_gha_secret.sh scripts/gha-encrypted/qs-storage.plist.gpg \
          quickstart-ios/storage/GoogleService-Info.plist "$plist_secret"
    - name: Test objc quickstart
      run: ([ -z $plist_secret ] || scripts/third_party/travis/retry.sh scripts/test_quickstart.sh Storage true)
    - name: Test swift quickstart
      run: ([ -z $plist_secret ] || scripts/third_party/travis/retry.sh scripts/test_quickstart.sh Storage true swift)
>>>>>>> 111d8d6a

  pod-lib-lint:
    # Don't run on private repo unless it is a PR.
    if: (github.repository == 'Firebase/firebase-ios-sdk' && github.event_name == 'schedule') || github.event_name == 'pull_request'
    runs-on: macos-11
    strategy:
      matrix:
        target: [ios, tvos, macos, watchos]
        podspec: [Storage, StorageObjC]
    steps:
    - uses: actions/checkout@v2
    - name: Setup Bundler
      run: scripts/setup_bundler.sh
    - name: Build and test
      run: |
       scripts/third_party/travis/retry.sh scripts/pod_lib_lint.rb Firebase${{ matrix.podspec }}.podspec --test-specs=unit --platforms=${{ matrix.target }}

  storage-cron-only:
    # Don't run on private repo.
#    if: github.event_name == 'schedule' && github.repository == 'Firebase/firebase-ios-sdk'
    runs-on: macos-11
    strategy:
      matrix:
        target: [ios, tvos, macos, watchos]
        podspec: [Storage, StorageObjC]
    needs: pod-lib-lint
    steps:
    - uses: actions/checkout@v2
    - name: Setup Bundler
      run: scripts/setup_bundler.sh
    - name: PodLibLint Storage Cron
      run: scripts/third_party/travis/retry.sh scripts/pod_lib_lint.rb Firebase${{ matrix.podspec }}.podspec --platforms=${{ matrix.target }} --use-static-frameworks --skip-tests<|MERGE_RESOLUTION|>--- conflicted
+++ resolved
@@ -91,7 +91,6 @@
     - name: Setup project and Build for Catalyst
       run: scripts/test_catalyst.sh FirebaseStorageObjC test FirebaseStorageObjC-Unit-unit
 
-<<<<<<< HEAD
 # TODO: Restore Quickstart when ported for Firebase 9.
   # quickstart:
   #   # Don't run on private repo unless it is a PR.
@@ -99,6 +98,7 @@
   #   env:
   #     plist_secret: ${{ secrets.GHASecretsGPGPassphrase1 }}
   #     signin_secret: ${{ secrets.GHASecretsGPGPassphrase1 }}
+  #     LEGACY: true
   #   runs-on: macos-11
   #   steps:
   #   - uses: actions/checkout@v2
@@ -111,27 +111,6 @@
   #     run: ([ -z $plist_secret ] || scripts/third_party/travis/retry.sh scripts/test_quickstart.sh Storage true)
   #   - name: Test swift quickstart
   #     run: ([ -z $plist_secret ] || scripts/third_party/travis/retry.sh scripts/test_quickstart.sh Storage true swift)
-=======
-  quickstart:
-    # Don't run on private repo unless it is a PR.
-    if: (github.repository == 'Firebase/firebase-ios-sdk' && github.event_name == 'schedule') || github.event_name == 'pull_request'
-    env:
-      plist_secret: ${{ secrets.GHASecretsGPGPassphrase1 }}
-      signin_secret: ${{ secrets.GHASecretsGPGPassphrase1 }}
-      LEGACY: true
-    runs-on: macos-11
-    steps:
-    - uses: actions/checkout@v2
-    - name: Setup quickstart
-      run: scripts/setup_quickstart.sh storage
-    - name: Install Secret GoogleService-Info.plist
-      run: scripts/decrypt_gha_secret.sh scripts/gha-encrypted/qs-storage.plist.gpg \
-          quickstart-ios/storage/GoogleService-Info.plist "$plist_secret"
-    - name: Test objc quickstart
-      run: ([ -z $plist_secret ] || scripts/third_party/travis/retry.sh scripts/test_quickstart.sh Storage true)
-    - name: Test swift quickstart
-      run: ([ -z $plist_secret ] || scripts/third_party/travis/retry.sh scripts/test_quickstart.sh Storage true swift)
->>>>>>> 111d8d6a
 
   pod-lib-lint:
     # Don't run on private repo unless it is a PR.
