<<<<<<< HEAD
# Firebase 6.34.0
- [fixed] Removed warning related to missing Analytics framework for non-iOS builds since the
  framework isn't available on those platforms. (#6500)
=======
# Firebase 7.0.0
- [changed] Update minimum iOS version to iOS 10 except for Analytics which is now iOS 9. (#4847)
- [changed] Update minimum macOS version to 10.12.
- [added] Swift Package Manager support for Firebase Messaging. (#5641)
- [changed] The pods developed in this repo are no longer hard coded to be built as static
  frameworks. Instead, their linkage will be controlled by the Podfile. Use the Podfile
  option `use_frameworks! :linkage => :static` to get the Firebase 6.x linkage behavior. (#2022)
>>>>>>> 204f4832

# Firebase 6.33.0
- [fixed] Swift Package Manager - Define system framework and system library dependencies. This
  resolves undefined symbol issues for system dependencies. (#6408, #6413)
- [fixed] Swift Package Manager - Fixed build warnings related to minimum iOS version. (#6449)
- [fixed] Enable Firebase pod support for Auth and Crashlytics watchOS platform. (#4558)
- [fixed] Carthage - Some frameworks were missing Info.plist files. (#5562)

# Firebase 6.32.0
- [changed] Swift Package Manager - It's no longer necessary to select the Firebase or
  FirebaseCore products. Their build targets are implicitly selected when choosing any other
  Firebase product. If migrating from 6.31-spm-beta, you may need to remove those targets from
  the `Frameworks, Libraries, and Embedded Content` Build Setting on the General tab.

# Firebase 6.31.1
- [fixed] Sporadic missing FirebaseApp symbol build issue introduced in Firebase 6.28.0. (#6341)

# Firebase 6.31.0 FirebaseCore 6.10.1 -- M78
- [added] Beta release of Swift Package Manager. Details
  [here](https://github.com/firebase/firebase-ios-sdk/blob/master/SwiftPackageManager.md). (#3136)
- [changed] Firebase's dependencies on nanopb are updated from version 0.3.9.5 to
  version 0.3.9.6 (1.30906.0 in CocoaPods).

# v6.10.0 -- M77
- [changed] Functionally neutral public header refactor in preparation for Swift Package
  Manager support. Applies to FirebaseCore, FirebaseABTesting, FirebaseAuth, FirebaseCrashlytics,
  FirebaseDatabase, FirebaseFirestore, FirebaseFunctions, FirebaseInstallations,
  FirebaseRemoteConfig, FirebaseStorage, and GoogleDataTransport.

# v6.9.0 -- M75
- [changed] Added thread safety to `[FIROptions defaultOptions]` method. (#5915)
- [changed] Updated GoogleUtilities and GoogleDataTransport imports. The GoogleDataTransportCCTSupport
  pod/framework should no longer be linked along with Firebase. (#5824)

# v6.8.0 -- M73
- [changed] Functionally neutral refactor to simplify FirebaseCore's header usage and replace
  Interop pods with headers only. This change is the reason most of the Firebase pods have a minor
  version update and why there may not be another specific release note.

# v6.7.1 -- M71
- [fixed] Fixed `FirebaseApp`s `bundleID` verification, allowing exact `bundleID` matches
  for extensions. (#5126)

# v6.7.0 -- M70
- [fixed] Updated nanopb to 0.3.9.5 (across all Firebase pods). This includes a fix for
  [CVE-2020-5235](https://github.com/nanopb/nanopb/security/advisories/GHSA-gcx3-7m76-287p).
  Note that the versioning scheme for the nanopb CocoaPod has changed;
  see https://github.com/google/nanopb-podspec for more details. (#5191)

# v6.6.7 -- M69
- [fixed] Fixed Carthage installation failures involving `Protobuf.framework`.
  `Protobuf.framework` is now separately installable via adding
  `FirebaseProtobufBinary.json` to the Cartfile. Full details in the [Carthage usage
  instructions](https://github.com/firebase/firebase-ios-sdk/blob/master/Carthage.md#carthage-usage).
  (#5276)

# v6.6.6 -- M68
- [fixed] Fixed unincluded umbrella header warnings in Carthage and zip distributions
  introduced in Firebase 6.21.0. (#5209)

# v6.6.5 -- M67
- [changed] The zip distribution is now comprised of xcframeworks instead of
  frameworks. This provides a binary distribution for the community supported
  Firebase for Catalyst. See the zip's README for additional details.

- [fixed] The FirebaseCoreDiagnostic.framework in the Carthage distribution
  now includes an Info.plist. (#4917)

- [changed] The arm64e slice is no longer included the zip
  distribution's xcframeworks. The slice will be removed from the remaining
  frameworks in a subsequent release. We will restore once arm64e is
  officially supported by Apple.

# v6.6.4 -- M66
- [changed] Added an Apple platform flag (ios/macos/watchos/etc.) to `firebaseUserAgent`.
  The information will be used to support product decisions related to Apple platforms,
  e.g. prioritizing watchOS support, etc. (#4939)

# v6.6.3 -- M65
- [fixed] Fix Zip Builder module map generation that could cause linker missing
  symbol errors in the 6.14.0 through 6.16.0 binary release distributions. (#4819)

# v6.6.1 -- M63
- [changed] Minimum required Xcode version changed to 10.3 (was 10.1).

# v6.6.0 -- M62
- [changed] Reorganized directory structure.
- [changed] The following SDKs introduce a new transitive dependency on the [Firebase Installations API](https://console.cloud.google.com/apis/library/firebaseinstallations.googleapis.com):
  - Analytics
  - Cloud Messaging
  - Remote Config
  - In-App Messaging
  - A/B Testing
  - Performance Monitoring
  - ML Kit
  - Instance ID

The Firebase Installations SDK introduces the [Firebase Installations API](https://console.cloud.google.com/apis/library/firebaseinstallations.googleapis.com). Developers that use API-restrictions for their API-Keys may experience blocked requests (https://stackoverflow.com/questions/58495985/). A solution is available [here](../../FirebaseInstallations/API_KEY_RESTRICTIONS.md). (#4533)

# v6.5.0 -- M61
- [added] Updated the binary distributions to include arm64e slices. See
  https://developer.apple.com/documentation/security/preparing_your_app_to_work_with_pointer_authentication.
  Support for the open source libraries is now included in the zip and Carthage
  distributions. All libraries now support building for arm64e except the MLKit
  ones who's support is TBD. (#4110)

- [changed] The directory structure of the zip distribution has changed to include
  full name of each Firebase pod name in the directory structure. For example, the former
  `Storage` directory is now `FirebaseStorage`.

- [changed] Speed up initialization by lazily registering for the user agent. (#1306)

- [added] Added a Swift usage flag to `firebaseUserAgent`. The information will
  be used to support product decisions related to Swift, e.g. adding a Swift specific
  API, SDKs, etc. (#4448)

# v6.4.0 -- M60
- [changed] Administrative minor version update to prepare for an upcoming Firebase pod
  open source.

# v6.3.3 -- M59
- [changed] Carthage and zip file distributions are now built with Xcode 11.0.
  The Carthage and zip file distributions no longer support Xcode 10.3 and below.

# v6.3.2 -- M58
- [fixed] Fix container instantiation timing, IID startup. (#4030)
- [changed] Open-sourced Firebase pod. This enables `import Firebase` module
  support for tvOS and macOS. (#4021)

# v6.3.1 -- M57
- [fixed] Fixed race condition in component container. (#3967, #3924)

# v6.3.0 -- M56
- [changed] Transitive GoogleDataTransport dependency incremented to v2.0.0. (#3729)
- [fixed] Fixed "expiclitlySet" typo. (#3853)

# v6.2.0 -- M53
- [added] Added AppKit dependency on macOS and UIKit dependency on iOS and tvOS. (#3459)
- [added] Added support for Firebase Segmentation. (#3430)
- [changed] Moved core diagnostics log to app launch when core data collection is enabled. (#3437)
- [changed] Open-sourced the Firebase Core Diagnostics SDK. (#3129)

# 2019-07-18 -- v6.1.0 -- M52
- [added] `FIROptions.appGroupID` property added to configure the App Group identifier required to share
  data between the application and the application extensions. (#3293)

# 2019-05-21 -- v6.0.1 -- M48
- [changed] Allowed `FirebaseApp` name to accept any alpha-numeric character instead of only ASCII. (#2609)

# 2019-05-07 -- v6.0.0 -- M47
- [changed] Added support for CocoaPods 1.7.x `:generate_multiple_pod_projects` feature. (#2751)
- [removed] Remove FIRAnalyticsConfiguration from Public header. Use from FirebaseAnalytics. (#2728)
- [changed] Remove runtime warning for missing analytics in favor of one at build time. (#2734)

# 2019-04-02 -- v5.4.1 -- M46
- [changed] Avoid using NSRegularExpression in FIRApp.
- [changed] Improve error meessage for invalid app names. (#2614)
- [changed] FIRApp thread safety fixes. (#2639)

# 2019-03-19 -- v5.4.0 -- M45
- [changed] Allow Bundle IDs that have a valid prefix to enable richer extension support. (#2515)
- [changed] Deprecated `FIRAnalyticsConfiguration` API in favor of new methods on the Analytics SDK.
  Please call the new APIs directly: Enable/disable Analytics with `Analytics.setAnalyticsCollectionEnabled(_)`
  and modify the session timeout interval with `Analytics.setSessionTimeoutInterval(_)`.

# 2019-01-22 -- v5.2.0 -- M41
- [changed] Added a registerInternalLibrary API. Now other Firebase libraries register with FirebaseCore
  instead of FirebaseCore needing all of its clients' versions built in.
  Firebase 5.16.0 makes this transition for FirebaseAnalytics, FirebaseAuth, FirebaseDatabase,
  FirebaseDynamicLinks, FirebaseFirestore, FirebaseFunctions, FirebaseInstanceID, FirebaseMessaging,
  and FirebaseStorage.

# 2018-12-18 -- v5.1.10 -- M40
- [changed] Removed some internal authentication methods on FIRApp which are no longer used thanks to the interop platform.

# 2018-10-31 -- v5.1.7 -- M37
- [fixed] Fixed static analysis warning for improper `nil` comparison. (#2034)
- [changed] Assign the default app before posting notifications. (#2024)
- [changed] Remove unnecessary notification flag. (#1993)
- [changed] Wrap diagnostics notification in collection flag check. (#1979)

# 2018-08-28 -- v5.1.2 -- M32
- [fixed] Clarified wording in `FirebaseAnalytics not available` log message. (#1653)

# 2018-07-31 -- v5.1.0 -- M30
- [feature] Added a global data collection flag to use when individual product flags are not set. (#1583)

# 2018-06-19 -- v5.0.4 -- M28
- [fixed] Fixed a thread sanitizer error (#1390)
- [fixed] Updated FirebaseCore.podspec so that it works with cocoapods-packager. (#1378)

# 2018-05-29 -- v5.0.2 -- M26
- [changed] Delayed library registration call from `+load` to `+initialize`. (#1305)

# 2018-05-15 -- v5.0.1 -- M25.1
- [fixed] Eliminated duplicate symbol in CocoaPods `-all_load build` (#1223)

# 2018-05-08 -- v5.0.0 -- M25
- [changed] Removed `UIKit` import from `FIRApp.h`.
- [changed] Removed deprecated methods.

# 2018-03-06 -- v4.0.16 -- M22
- [changed] Addresses CLANG_WARN_OBJC_IMPLICIT_RETAIN_SELF warnings that surface in newer versions of Xcode and CocoaPods.

# 2018-01-18 -- v4.0.14 -- M21.1
- [changed] Removed AppKit dependency for community macOS build.

# 2017-11-30 -- v4.0.12 -- M20.2
- [fixed] Removed `FIR_SWIFT_NAME` macro, replaced with proper `NS_SWIFT_NAME`.

# 2017-11-14 -- v4.0.11 -- M20.1
- [feature] Added `-FIRLoggerForceSTDERR` launch argument flag to force STDERR
  output for all Firebase logging

# 2017-08-25 -- v4.0.6 -- M18.1
- [changed] Removed unused method

# 2017-08-09 -- v4.0.5 -- M18.0
- [changed] Log an error for an incorrectly configured bundle ID instead of an info
  message.

# 2017-07-12 -- v4.0.4 -- M17.4
- [changed] Switched to using the https://cocoapods.org/pods/nanopb pod instead of
  linking nanopb in (preventing linker conflicts).

# 2017-06-06 -- v4.0.1 -- M17.1
- [fixed] Improved diagnostic messages for Swift

# 2017-05-17 -- v4.0.0 -- M17
- [changed] Update FIROptions to have a simpler constructor and mutable properties
- [feature] Swift naming update, FIR prefix dropped
- [changed] Internal cleanup for open source release<|MERGE_RESOLUTION|>--- conflicted
+++ resolved
@@ -1,8 +1,3 @@
-<<<<<<< HEAD
-# Firebase 6.34.0
-- [fixed] Removed warning related to missing Analytics framework for non-iOS builds since the
-  framework isn't available on those platforms. (#6500)
-=======
 # Firebase 7.0.0
 - [changed] Update minimum iOS version to iOS 10 except for Analytics which is now iOS 9. (#4847)
 - [changed] Update minimum macOS version to 10.12.
@@ -10,7 +5,10 @@
 - [changed] The pods developed in this repo are no longer hard coded to be built as static
   frameworks. Instead, their linkage will be controlled by the Podfile. Use the Podfile
   option `use_frameworks! :linkage => :static` to get the Firebase 6.x linkage behavior. (#2022)
->>>>>>> 204f4832
+
+# Firebase 6.34.0
+- [fixed] Removed warning related to missing Analytics framework for non-iOS builds since the
+  framework isn't available on those platforms. (#6500)
 
 # Firebase 6.33.0
 - [fixed] Swift Package Manager - Define system framework and system library dependencies. This
