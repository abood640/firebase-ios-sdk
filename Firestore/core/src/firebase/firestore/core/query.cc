/*
 * Copyright 2018 Google
 *
 * Licensed under the Apache License, Version 2.0 (the "License");
 * you may not use this file except in compliance with the License.
 * You may obtain a copy of the License at
 *
 *      http://www.apache.org/licenses/LICENSE-2.0
 *
 * Unless required by applicable law or agreed to in writing, software
 * distributed under the License is distributed on an "AS IS" BASIS,
 * WITHOUT WARRANTIES OR CONDITIONS OF ANY KIND, either express or implied.
 * See the License for the specific language governing permissions and
 * limitations under the License.
 */

#include "Firestore/core/src/firebase/firestore/core/query.h"

#include <algorithm>
#include <ostream>

#include "Firestore/core/src/firebase/firestore/core/field_filter.h"
#include "Firestore/core/src/firebase/firestore/core/operator.h"
#include "Firestore/core/src/firebase/firestore/model/document_key.h"
#include "Firestore/core/src/firebase/firestore/model/field_path.h"
#include "Firestore/core/src/firebase/firestore/model/resource_path.h"
#include "Firestore/core/src/firebase/firestore/util/equality.h"
#include "Firestore/core/src/firebase/firestore/util/hard_assert.h"
#include "Firestore/core/src/firebase/firestore/util/hashing.h"
#include "absl/algorithm/container.h"
#include "absl/strings/str_cat.h"

namespace firebase {
namespace firestore {
namespace core {

using Operator = Filter::Operator;
using Type = Filter::Type;

using model::Document;
using model::DocumentComparator;
using model::DocumentKey;
using model::FieldPath;
using model::ResourcePath;
using util::ComparisonResult;

Query::Query(ResourcePath path, std::string collection_group)
    : path_(std::move(path)),
      collection_group_(
          std::make_shared<const std::string>(std::move(collection_group))) {
}

// MARK: - Accessors

bool Query::IsDocumentQuery() const {
  return DocumentKey::IsDocumentKey(path_) && !collection_group_ &&
         filters_.empty();
}

bool Query::MatchesAllDocuments() const {
  return filters_.empty() && limit_ == Target::kNoLimit && !start_at_ &&
         !end_at_ &&
         (explicit_order_bys_.empty() ||
          (explicit_order_bys_.size() == 1 &&
           explicit_order_bys_.front().field().IsKeyFieldPath()));
}

const FieldPath* Query::InequalityFilterField() const {
  for (const auto& filter : filters_) {
    if (filter.IsInequality()) {
      return &filter.field();
    }
  }
  return nullptr;
}

absl::optional<Operator> Query::FirstArrayOperator() const {
  for (const auto& filter : filters_) {
    if (filter.IsAFieldFilter()) {
      FieldFilter relation_filter(filter);
      if (IsArrayOperator(relation_filter.op())) {
        return relation_filter.op();
      }
    }
  }
  return absl::nullopt;
}

absl::optional<Operator> Query::FirstDisjunctiveOperator() const {
  for (const auto& filter : filters_) {
    if (filter.IsAFieldFilter()) {
      FieldFilter relation_filter(filter);
      if (IsDisjunctiveOperator(relation_filter.op())) {
        return relation_filter.op();
      }
    }
  }
  return absl::nullopt;
}

const OrderByList& Query::order_bys() const {
  if (memoized_order_bys_.empty()) {
    const FieldPath* inequality_field = InequalityFilterField();
    const FieldPath* first_order_by_field = FirstOrderByField();
    if (inequality_field && !first_order_by_field) {
      // In order to implicitly add key ordering, we must also add the
      // inequality filter field for it to be a valid query. Note that the
      // default inequality field and key ordering is ascending.
      if (inequality_field->IsKeyFieldPath()) {
        memoized_order_bys_ = {
            OrderBy(FieldPath::KeyFieldPath(), Direction::Ascending),
        };
      } else {
        memoized_order_bys_ = {
            OrderBy(*inequality_field, Direction::Ascending),
            OrderBy(FieldPath::KeyFieldPath(), Direction::Ascending),
        };
      }
    } else {
      HARD_ASSERT(
          !inequality_field || *inequality_field == *first_order_by_field,
          "First orderBy %s should match inequality field %s.",
          first_order_by_field->CanonicalString(),
          inequality_field->CanonicalString());

      OrderByList result = explicit_order_bys_;

      bool found_explicit_key_order = false;
      for (const OrderBy& order_by : explicit_order_bys_) {
        if (order_by.field().IsKeyFieldPath()) {
          found_explicit_key_order = true;
          break;
        }
      }

      if (!found_explicit_key_order) {
        // The direction of the implicit key ordering always matches the
        // direction of the last explicit sort order
        Direction last_direction = explicit_order_bys_.empty()
                                       ? Direction::Ascending
                                       : explicit_order_bys_.back().direction();
        result = result.emplace_back(FieldPath::KeyFieldPath(), last_direction);
      }

      memoized_order_bys_ = std::move(result);
    }
  }
  return memoized_order_bys_;
}

const FieldPath* Query::FirstOrderByField() const {
  if (explicit_order_bys_.empty()) {
    return nullptr;
  }

  return &explicit_order_bys_.front().field();
}

// MARK: - Builder methods

Query Query::AddingFilter(Filter filter) const {
  HARD_ASSERT(!IsDocumentQuery(), "No filter is allowed for document query");

  const FieldPath* new_inequality_field = nullptr;
  if (filter.IsInequality()) {
    new_inequality_field = &filter.field();
  }
  const FieldPath* query_inequality_field = InequalityFilterField();
  HARD_ASSERT(!query_inequality_field || !new_inequality_field ||
                  *query_inequality_field == *new_inequality_field,
              "Query must only have one inequality field.");

  // TODO(rsgowman): ensure first orderby must match inequality field

  return Query(path_, collection_group_, filters_.push_back(std::move(filter)),
               explicit_order_bys_, limit_, start_at_, end_at_);
}

Query Query::AddingOrderBy(OrderBy order_by) const {
  HARD_ASSERT(!IsDocumentQuery(), "No ordering is allowed for document query");

  if (explicit_order_bys_.empty()) {
    const FieldPath* inequality = InequalityFilterField();
    HARD_ASSERT(inequality == nullptr || *inequality == order_by.field(),
                "First OrderBy must match inequality field.");
  }

  return Query(path_, collection_group_, filters_,
               explicit_order_bys_.push_back(std::move(order_by)), limit_,
               start_at_, end_at_);
}

Query Query::WithLimit(int32_t limit) const {
  return Query(path_, collection_group_, filters_, explicit_order_bys_, limit,
               start_at_, end_at_);
}

Query Query::StartingAt(Bound bound) const {
  return Query(path_, collection_group_, filters_, explicit_order_bys_, limit_,
               std::make_shared<Bound>(std::move(bound)), end_at_);
}

Query Query::EndingAt(Bound bound) const {
  return Query(path_, collection_group_, filters_, explicit_order_bys_, limit_,
               start_at_, std::make_shared<Bound>(std::move(bound)));
}

Query Query::AsCollectionQueryAtPath(ResourcePath path) const {
  return Query(path, /*collection_group=*/nullptr, filters_,
               explicit_order_bys_, limit_, start_at_, end_at_);
}

// MARK: - Matching

bool Query::Matches(const Document& doc) const {
  return MatchesPathAndCollectionGroup(doc) && MatchesOrderBy(doc) &&
         MatchesFilters(doc) && MatchesBounds(doc);
}

bool Query::MatchesPathAndCollectionGroup(const Document& doc) const {
  const ResourcePath& doc_path = doc.key().path();
  if (collection_group_) {
    // NOTE: path_ is currently always empty since we don't expose Collection
    // Group queries rooted at a document path yet.
    return doc.key().HasCollectionId(*collection_group_) &&
           path_.IsPrefixOf(doc_path);
  } else if (DocumentKey::IsDocumentKey(path_)) {
    // Exact match for document queries.
    return path_ == doc_path;
  } else {
    // Shallow ancestor queries by default.
    return path_.IsImmediateParentOf(doc_path);
  }
}

bool Query::MatchesFilters(const Document& doc) const {
  for (const auto& filter : filters_) {
    if (!filter.Matches(doc)) return false;
  }
  return true;
}

bool Query::MatchesOrderBy(const Document& doc) const {
  for (const OrderBy& order_by : explicit_order_bys_) {
    const FieldPath& field_path = order_by.field();
    // order by key always matches
    if (field_path != FieldPath::KeyFieldPath() &&
        doc.field(field_path) == absl::nullopt) {
      return false;
    }
  }
  return true;
}

bool Query::MatchesBounds(const Document& doc) const {
  const OrderByList& ordering = order_bys();
  if (start_at_ && !start_at_->SortsBeforeDocument(ordering, doc)) {
    return false;
  }
  if (end_at_ && end_at_->SortsBeforeDocument(ordering, doc)) {
    return false;
  }
  return true;
}

model::DocumentComparator Query::Comparator() const {
  OrderByList ordering = order_bys();

  bool has_key_ordering = false;
  for (const OrderBy& order_by : ordering) {
    if (order_by.field() == FieldPath::KeyFieldPath()) {
      has_key_ordering = true;
      break;
    }
  }
  HARD_ASSERT(has_key_ordering,
              "QueryComparator needs to have a key ordering.");

  return DocumentComparator(
      [ordering](const Document& doc1, const Document& doc2) {
        for (const OrderBy& order_by : ordering) {
          ComparisonResult comp = order_by.Compare(doc1, doc2);
          if (!util::Same(comp)) return comp;
        }
        return ComparisonResult::Same;
      });
}

const std::string& Query::CanonicalId() const {
  return ToTarget().CanonicalId();
}

size_t Query::Hash() const {
  return util::Hash(CanonicalId());
}

std::string Query::ToString() const {
  return absl::StrCat("Query(canonical_id=", CanonicalId(), ")");
}

const Target& Query::ToTarget() const& {
  if (memoized_target == nullptr) {
<<<<<<< HEAD
    // Not using `make_shared` because the constructor is private.
    memoized_target = std::shared_ptr<Target>(
        new Target(path(), collection_group(), filters(), order_bys(), limit(),
                   start_at(), end_at()));
=======
    Target target(path(), collection_group(), filters(), order_bys(), limit(),
                  start_at(), end_at());
    memoized_target = std::make_shared<Target>(std::move(target));
>>>>>>> 1f0c77f4
  }

  return *memoized_target;
}

std::ostream& operator<<(std::ostream& os, const Query& query) {
  return os << query.ToString();
}

bool operator==(const Query& lhs, const Query& rhs) {
  return lhs.ToTarget() == rhs.ToTarget();
}

}  // namespace core
}  // namespace firestore
}  // namespace firebase<|MERGE_RESOLUTION|>--- conflicted
+++ resolved
@@ -300,16 +300,9 @@
 
 const Target& Query::ToTarget() const& {
   if (memoized_target == nullptr) {
-<<<<<<< HEAD
-    // Not using `make_shared` because the constructor is private.
-    memoized_target = std::shared_ptr<Target>(
-        new Target(path(), collection_group(), filters(), order_bys(), limit(),
-                   start_at(), end_at()));
-=======
     Target target(path(), collection_group(), filters(), order_bys(), limit(),
                   start_at(), end_at());
     memoized_target = std::make_shared<Target>(std::move(target));
->>>>>>> 1f0c77f4
   }
 
   return *memoized_target;
