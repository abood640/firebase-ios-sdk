--- conflicted
+++ resolved
@@ -41,13 +41,8 @@
 
 // Library version ID.
 NSString *const kFIRLibraryVersionID = @"5"     // Major version (one or more digits)
-<<<<<<< HEAD
-                                       @"01"    // Minor version (exactly 2 digits)
-                                       @"10"    // Build number (exactly 2 digits)
-=======
                                        @"02"    // Minor version (exactly 2 digits)
                                        @"00"    // Build number (exactly 2 digits)
->>>>>>> 6df99be0
                                        @"000";  // Fixed "000"
 // Plist file name.
 NSString *const kServiceInfoFileName = @"GoogleService-Info";
